--- conflicted
+++ resolved
@@ -87,60 +87,6 @@
             res=res,
         )
 
-<<<<<<< HEAD
-    doy, year, sat = getmeta(fcloud)
-    res = getres(doy, year)
-
-    target_dir = Path(save_direc, doy)
-    target_dir.mkdir(exist_ok=True, parents=True)
-
-    tci = rasterio.open(ftci_direc / ftci)
-    cloud_mask = create_cloud_mask(fcloud_direc / fcloud)
-
-    ## OLD
-    _cloud=rasterio.open(fcloud)
-    _tci=rasterio.open(ftci)
-    _cloud_mask=(_cloud.read()[0])==255
-    assert cloud_mask.all()==_cloud_mask.all()
-    assert tci.read().all()==_tci.read().all()
-    assert False
-    raise Exception("Boo!")
-    asdfasd
-
-
-    output, red_c = preprocess(
-        tci,
-        cloud_mask,
-        land_mask,
-        erosion_kernel_type,
-        erosion_kernel_size,
-        erode_itmax,
-        erode_itmin,
-        step,
-        save_figs,
-        target_dir,
-        doy,
-        year,
-    )
-
-    # saving the props table and label floes tif
-    extract_features(output, red_c, target_dir, res, sat)
-
-    # saving the label floes tif
-    fname = f"{sat}_final.tif"
-    imsave(
-        tci,
-        output,
-        target_dir,
-        doy,
-        fname,
-        count=1,
-        rollaxis=False,
-        as_uint8=True,
-        res=res,
-    )
-=======
     except Exception as e:
         logger.exception(f"Error processing {fcloud} and {ftci}: {e}")
-        raise
->>>>>>> ba31ee10
+        raise